{
  "pins" : [
    {
      "identity" : "blueecc",
      "kind" : "remoteSourceControl",
      "location" : "https://github.com/niscy-eudiw/BlueECC.git",
      "state" : {
        "revision" : "15e525cfff2da9b7429285346248e2c67ba0bd12",
        "version" : "1.2.4"
      }
    },
    {
      "identity" : "chronometer",
      "kind" : "remoteSourceControl",
      "location" : "https://github.com/KittyMac/Chronometer.git",
      "state" : {
        "revision" : "b4808d59a175b1f764cc3d7e2e927e5476b10427",
        "version" : "0.1.11"
      }
    },
    {
      "identity" : "eudi-lib-ios-iso18013-data-model",
      "kind" : "remoteSourceControl",
      "location" : "https://github.com/eu-digital-identity-wallet/eudi-lib-ios-iso18013-data-model.git",
      "state" : {
        "revision" : "12314daf45d637a1afeda321d605f328d422fe8d",
        "version" : "0.2.6"
      }
    },
    {
      "identity" : "eudi-lib-ios-iso18013-data-transfer",
      "kind" : "remoteSourceControl",
      "location" : "https://github.com/TICESoftware/eudi-lib-ios-iso18013-data-transfer.git",
      "state" : {
<<<<<<< HEAD
        "branch" : "main",
        "revision" : "6a297261497be82753f61901d7b94fd31d680bd9"
=======
        "revision" : "ceeddd2a37f579212752bfb38e54efa87ec567e3",
        "version" : "0.2.9"
>>>>>>> 52fa378a
      }
    },
    {
      "identity" : "eudi-lib-ios-iso18013-security",
      "kind" : "remoteSourceControl",
      "location" : "https://github.com/eu-digital-identity-wallet/eudi-lib-ios-iso18013-security.git",
      "state" : {
        "revision" : "41a7ba66ff5d614c9ef7d50607ef0a9af7ebb577",
        "version" : "0.2.1"
      }
    },
    {
      "identity" : "eudi-lib-ios-openid4vci-swift",
      "kind" : "remoteSourceControl",
      "location" : "https://github.com/TICESoftware/eudi-lib-ios-openid4vci-swift.git",
      "state" : {
<<<<<<< HEAD
        "branch" : "main",
        "revision" : "60c7b2d0b03803795c38b5459fba79420b78fa8b"
=======
        "revision" : "727bc48dcbdb7cd1cd942c0086fb8e9b7dc06879",
        "version" : "0.3.1"
>>>>>>> 52fa378a
      }
    },
    {
      "identity" : "eudi-lib-ios-presentation-exchange-swift",
      "kind" : "remoteSourceControl",
      "location" : "https://github.com/TICESoftware/eudi-lib-ios-presentation-exchange-swift.git",
      "state" : {
        "branch" : "main",
        "revision" : "dbd242057609ef67d1214fd79d34b352020344b0"
      }
    },
    {
      "identity" : "eudi-lib-ios-siop-openid4vp-swift",
      "kind" : "remoteSourceControl",
      "location" : "https://github.com/TICESoftware/eudi-lib-ios-siop-openid4vp-swift.git",
      "state" : {
<<<<<<< HEAD
        "branch" : "main",
        "revision" : "86eb8cfac99cfe96ab0c5fba0338da8ec638231f"
=======
        "revision" : "8405517bbc2e860b20dcbd5b43bf2027520e8184",
        "version" : "0.3.2"
>>>>>>> 52fa378a
      }
    },
    {
      "identity" : "eudi-lib-ios-wallet-storage",
      "kind" : "remoteSourceControl",
      "location" : "https://github.com/eu-digital-identity-wallet/eudi-lib-ios-wallet-storage.git",
      "state" : {
        "revision" : "ba9ba8b2b889638d3a4b62358c741b34291848da",
        "version" : "0.2.0"
      }
    },
    {
      "identity" : "eudi-lib-sdjwt-swift",
      "kind" : "remoteSourceControl",
      "location" : "https://github.com/TICESoftware/eudi-lib-sdjwt-swift.git",
      "state" : {
        "branch" : "main",
        "revision" : "b675d15c8b2437bd6b9a2aaeac3333983bdc7bfe"
      }
    },
    {
      "identity" : "hitch",
      "kind" : "remoteSourceControl",
      "location" : "https://github.com/KittyMac/Hitch.git",
      "state" : {
        "revision" : "1a415afbf026005e77d32b536fa8d26c1b29e59f",
        "version" : "0.4.138"
      }
    },
    {
      "identity" : "joseswift",
      "kind" : "remoteSourceControl",
      "location" : "https://github.com/niscy-eudiw/JOSESwift.git",
      "state" : {
        "revision" : "518cedba79ef18867191811b161471298b6cb7c8",
        "version" : "2.4.1-gcm"
      }
    },
    {
      "identity" : "jsonschema.swift",
      "kind" : "remoteSourceControl",
      "location" : "https://github.com/kylef/JSONSchema.swift",
      "state" : {
        "revision" : "d14de4b2d9205068c9db89c00d097ca43c897000",
        "version" : "0.6.0"
      }
    },
    {
      "identity" : "pathkit",
      "kind" : "remoteSourceControl",
      "location" : "https://github.com/kylef/PathKit.git",
      "state" : {
        "revision" : "3bfd2737b700b9a36565a8c94f4ad2b050a5e574",
        "version" : "1.0.1"
      }
    },
    {
      "identity" : "sextant",
      "kind" : "remoteSourceControl",
      "location" : "https://github.com/KittyMac/Sextant.git",
      "state" : {
        "revision" : "52a77d0bce0210cf9557faef7fd0adb9a6da02fb",
        "version" : "0.4.31"
      }
    },
    {
      "identity" : "spanker",
      "kind" : "remoteSourceControl",
      "location" : "https://github.com/KittyMac/Spanker.git",
      "state" : {
        "revision" : "96e58f68274a2e6f370fff153ceb5674a06936c4",
        "version" : "0.2.47"
      }
    },
    {
      "identity" : "spectre",
      "kind" : "remoteSourceControl",
      "location" : "https://github.com/kylef/Spectre.git",
      "state" : {
        "revision" : "26cc5e9ae0947092c7139ef7ba612e34646086c7",
        "version" : "0.10.1"
      }
    },
    {
      "identity" : "swift-asn1",
      "kind" : "remoteSourceControl",
      "location" : "https://github.com/apple/swift-asn1.git",
      "state" : {
        "revision" : "c7e239b5c1492ffc3ebd7fbcc7a92548ce4e78f0",
        "version" : "1.1.0"
      }
    },
    {
      "identity" : "swift-certificates",
      "kind" : "remoteSourceControl",
      "location" : "https://github.com/apple/swift-certificates.git",
      "state" : {
        "revision" : "4688f242811d21a9c7a8ad669b3bc5b336759929",
        "version" : "1.4.0"
      }
    },
    {
      "identity" : "swift-collections",
      "kind" : "remoteSourceControl",
      "location" : "https://github.com/apple/swift-collections.git",
      "state" : {
        "revision" : "ee97538f5b81ae89698fd95938896dec5217b148",
        "version" : "1.1.1"
      }
    },
    {
      "identity" : "swift-crypto",
      "kind" : "remoteSourceControl",
      "location" : "https://github.com/apple/swift-crypto.git",
      "state" : {
        "revision" : "bc1c29221f6dfeb0ebbfbc98eb95cd3d4967868e",
        "version" : "3.4.0"
      }
    },
    {
      "identity" : "swift-docc-plugin",
      "kind" : "remoteSourceControl",
      "location" : "https://github.com/apple/swift-docc-plugin",
      "state" : {
        "revision" : "26ac5758409154cc448d7ab82389c520fa8a8247",
        "version" : "1.3.0"
      }
    },
    {
      "identity" : "swift-docc-symbolkit",
      "kind" : "remoteSourceControl",
      "location" : "https://github.com/apple/swift-docc-symbolkit",
      "state" : {
        "revision" : "b45d1f2ed151d057b54504d653e0da5552844e34",
        "version" : "1.0.0"
      }
    },
    {
      "identity" : "swift-log",
      "kind" : "remoteSourceControl",
      "location" : "https://github.com/apple/swift-log.git",
      "state" : {
        "revision" : "e97a6fcb1ab07462881ac165fdbb37f067e205d5",
        "version" : "1.5.4"
      }
    },
    {
      "identity" : "swiftcbor",
      "kind" : "remoteSourceControl",
      "location" : "https://github.com/niscy-eudiw/SwiftCBOR.git",
      "state" : {
        "revision" : "310dbc3975a5653237fed304d88a6dd59d04dd30",
        "version" : "0.5.7"
      }
    },
    {
      "identity" : "swiftyjson",
      "kind" : "remoteSourceControl",
      "location" : "https://github.com/SwiftyJSON/SwiftyJSON.git",
      "state" : {
        "revision" : "af76cf3ef710b6ca5f8c05f3a31307d44a3c5828",
        "version" : "5.0.2"
      }
    }
  ],
  "version" : 2
}<|MERGE_RESOLUTION|>--- conflicted
+++ resolved
@@ -32,13 +32,8 @@
       "kind" : "remoteSourceControl",
       "location" : "https://github.com/TICESoftware/eudi-lib-ios-iso18013-data-transfer.git",
       "state" : {
-<<<<<<< HEAD
         "branch" : "main",
         "revision" : "6a297261497be82753f61901d7b94fd31d680bd9"
-=======
-        "revision" : "ceeddd2a37f579212752bfb38e54efa87ec567e3",
-        "version" : "0.2.9"
->>>>>>> 52fa378a
       }
     },
     {
@@ -55,13 +50,8 @@
       "kind" : "remoteSourceControl",
       "location" : "https://github.com/TICESoftware/eudi-lib-ios-openid4vci-swift.git",
       "state" : {
-<<<<<<< HEAD
         "branch" : "main",
         "revision" : "60c7b2d0b03803795c38b5459fba79420b78fa8b"
-=======
-        "revision" : "727bc48dcbdb7cd1cd942c0086fb8e9b7dc06879",
-        "version" : "0.3.1"
->>>>>>> 52fa378a
       }
     },
     {
@@ -78,13 +68,8 @@
       "kind" : "remoteSourceControl",
       "location" : "https://github.com/TICESoftware/eudi-lib-ios-siop-openid4vp-swift.git",
       "state" : {
-<<<<<<< HEAD
-        "branch" : "main",
-        "revision" : "86eb8cfac99cfe96ab0c5fba0338da8ec638231f"
-=======
-        "revision" : "8405517bbc2e860b20dcbd5b43bf2027520e8184",
-        "version" : "0.3.2"
->>>>>>> 52fa378a
+        "branch" : "main",
+        "revision" : "e53e744c460a3b12d9cded09ef2e3b9443cbd946"
       }
     },
     {
