/*
Copyright (c) 2023 European Commission

Licensed under the Apache License, Version 2.0 (the "License");
you may not use this file except in compliance with the License.
You may obtain a copy of the License at

    http://www.apache.org/licenses/LICENSE-2.0

Unless required by applicable law or agreed to in writing, software
distributed under the License is distributed on an "AS IS" BASIS,
WITHOUT WARRANTIES OR CONDITIONS OF ANY KIND, either express or implied.
See the License for the specific language governing permissions and
limitations under the License.

Created on 04/10/2023 
*/

import Foundation
import SwiftCBOR
import MdocDataModel18013
import MdocSecurity18013
import MdocDataTransfer18013
import SiopOpenID4VP
import JOSESwift
import Logging
import X509
/// Implements remote attestation presentation to online verifier

/// Implementation is based on the OpenID4VP – Draft 18 specification

// TODO: The parameters only work with mdoc. Find out, what data is used for sd-jwt and merge them. OR: Make it an OpenID4VPMdocService
public class OpenId4VpService: PresentationService {
	public var status: TransferStatus = .initialized
    public var flow: FlowType
    
    // TODO: Refactor usage of those two to work with SD-JWT
    var state: MDocPresentationState // TODO: Find out which data we need for SD-JWT
    var mdocGeneratedNonce: String!
    var sessionTranscript: SessionTranscript!
    var eReaderPub: CoseKey? // Abstract to use any key (CoseKey or JSONWebKey)
    
    var openId4VpVerifierApiUri: String?
	var openId4VpVerifierLegalName: String?
    
	// map of document id to data
	var logger = Logger(label: "OpenId4VpService")
	var presentationDefinition: PresentationDefinition?
	var resolvedRequestData: ResolvedRequestData?
    var walletConfiguration: WalletOpenId4VPConfiguration! // TODO: Could crash, why not initialize directly?
	var siopOpenId4Vp: SiopOpenID4VP!
	var readerAuthValidated: Bool = false
	var readerCertificateIssuer: String?
	var readerCertificateValidationMessage: String?
<<<<<<< HEAD
    
    init(state: MDocPresentationState, openId4VpVerifierApiUri: String?, openId4VpVerifierLegalName: String?) throws {
        self.state = state
        self.flow = .openID4VPOverHTTP
        self.openId4VpVerifierApiUri = openId4VpVerifierApiUri
		self.openId4VpVerifierLegalName = openId4VpVerifierLegalName
    }
=======
	var mdocGeneratedNonce: String!
	var sessionTranscript: SessionTranscript!
	var eReaderPub: CoseKey?
	var urlSession: URLSession
	public var flow: FlowType

	public init(parameters: [String: Any], qrCode: Data, openId4VpVerifierApiUri: String?, openId4VpVerifierLegalName: String?, urlSession: URLSession) throws {
		self.flow = .openid4vp(qrCode: qrCode)
		guard let (docs, devicePrivateKeys, iaca, dauthMethod) = MdocHelpers.initializeData(parameters: parameters) else {
			throw PresentationSession.makeError(str: "MDOC_DATA_NOT_AVAILABLE")
		}
		self.docs = docs; self.devicePrivateKeys = devicePrivateKeys; self.iaca = iaca; self.dauthMethod = dauthMethod
		guard let openid4VPlink = String(data: qrCode, encoding: .utf8) else {
			throw PresentationSession.makeError(str: "QR_DATA_MALFORMED")
		}
		self.openid4VPlink = openid4VPlink
		self.openId4VpVerifierApiUri = openId4VpVerifierApiUri
		self.openId4VpVerifierLegalName = openId4VpVerifierLegalName
		self.urlSession = urlSession
	}
>>>>>>> 52fa378a
	
	public func startQrEngagement() async throws -> String? { nil }
    
    private func receiveRequest(_ authorizationRequest: AuthorizationRequest) async throws -> [String: Any] {
        switch authorizationRequest {
        case .notSecured(data: _):
            throw PresentationSession.makeError(str: "Not secure request received.")
        case let .jwt(request: resolvedRequestData):
            self.resolvedRequestData = resolvedRequestData
            switch resolvedRequestData {
            case let .vpToken(vp):
                // TODO: The supported format should also(?) be in the vp.clientMetaData field `vp_formats`.
                if let key = vp.clientMetaData?.jwkSet?.keys.first(where: { $0.use == "enc"}), let x = key.x, let xd = Data(base64URLEncoded: x), let y = key.y, let yd = Data(base64URLEncoded: y), let crv = key.crv, let crvType = MdocDataModel18013.ECCurveType(crvName: crv)  {
                    logger.info("Found jwks public key with curve \(crv)")
                    eReaderPub = CoseKey(x: [UInt8](xd), y: [UInt8](yd), crv: crvType)
                }
                let responseUri = if case .directPostJWT(let uri) = vp.responseMode { uri.absoluteString } else { "" }
                mdocGeneratedNonce = Openid4VpUtils.generateMdocGeneratedNonce()
                sessionTranscript = Openid4VpUtils.generateSessionTranscript(clientId: vp.client.id,
                                                                             responseUri: responseUri, nonce: vp.nonce, mdocGeneratedNonce: mdocGeneratedNonce)
                logger.info("Session Transcript: \(sessionTranscript.encode().toHexString()), for clientId: \(vp.client.id), responseUri: \(responseUri), nonce: \(vp.nonce), mdocGeneratedNonce: \(mdocGeneratedNonce!)")
                self.presentationDefinition = vp.presentationDefinition
                // TODO: parsePresentationDefinition skips document formats other than "mso_mdoc".
                // Allow other formats to be parsed as the presentation definition is agnostic to the format
                let items = try Openid4VpUtils.parsePresentationDefinition(vp.presentationDefinition, logger: logger)
                guard let items else { throw PresentationSession.makeError(str: "Invalid presentation definition") }
                var result: [String: Any] = [UserRequestKeys.valid_items_requested.rawValue: items]
                if let readerCertificateIssuer {
                    result[UserRequestKeys.reader_auth_validated.rawValue] = readerAuthValidated
                    result[UserRequestKeys.reader_certificate_issuer.rawValue] = MdocHelpers.getCN(from: readerCertificateIssuer)
                    result[UserRequestKeys.reader_certificate_validation_message.rawValue] = readerCertificateValidationMessage
                }
                return result
            default: throw PresentationSession.makeError(str: "SiopAuthentication request received, not supported yet.")
            }
        }
    }
    
	///  Receive request from an openid4vp URL
	///
	/// - Returns: The requested items.
    public func receiveRequest(uri: URL) async throws -> [String: Any] {
        guard status != .error else { throw PresentationSession.makeError(str: "Can not receive request due to error state") }
        walletConfiguration = getWalletConf(verifierApiUrl: openId4VpVerifierApiUri, verifierLegalName: openId4VpVerifierLegalName)
        siopOpenId4Vp = SiopOpenID4VP(walletConfiguration: walletConfiguration)
        let authorizationRequest = try await siopOpenId4Vp.authorize(url: uri)
        return try await receiveRequest(authorizationRequest)
	}
    
    private func mdocDocumentForPresentation(state: MDocPresentationState, inputDescriptor: InputDescriptor, itemsToSend: RequestItems, sessionTranscript: SessionTranscript?) throws -> DocumentForPresentation? {
        let docId = inputDescriptor.id
        guard let devicePrivateKey = state.devicePrivateKeys[docId] else {
            // TODO: Throw
            return nil
        }
        guard let doc = state.docs[docId],
              let selectedItems = itemsToSend[docId] else {
            // TODO: Throw
            return nil
        }
        let documentToPresent = DocumentForPresentation.mdoc(
            MDocDocumentForPresentation(docId: docId,
                                        doc: doc,
                                        inputDescriptor: inputDescriptor,
                                        selectedItems: selectedItems,
                                        eReaderKey: eReaderPub,
                                        devicePrivateKey: devicePrivateKey,
                                        sessionTranscript: sessionTranscript,
                                        dauthMethod: .deviceSignature,
                                        mdocGeneratedNonce: mdocGeneratedNonce)
        )
        return documentToPresent
    }
    
    private func consentForResponse(_ response: PresentationResponse, presentationDefinition pd: PresentationDefinition, walletConfiguration: WalletOpenId4VPConfiguration) throws -> ClientConsent {
        switch response {
        case .accepted(let itemsToSend):
            let walletSupportedDataFormats = Set([ClaimFormat.msoMdoc, .jwtType(.jwt_vp)]) // TODO: Add support for sd-jwt
            let walletAvailableDataFormats = Set([ClaimFormat.msoMdoc, .jwtType(.jwt_vp)])
            let presentedDocuments: [DocumentForPresentation] = try pd.inputDescriptors.compactMap { inputDescriptor in
                let dataFormat = try Openid4VpUtils.determineVerfiablePresentationFormat(availableDocumentFormats: walletAvailableDataFormats, supportedDataFormatsByVerifier: Set(walletConfiguration.vpFormatsSupported), walletSupportedDataFormats: walletSupportedDataFormats, presentationDefinition: pd, inputDescriptor: inputDescriptor)
                switch dataFormat {
                case .msoMdoc:
                    return try mdocDocumentForPresentation(state: state, inputDescriptor: inputDescriptor, itemsToSend: itemsToSend, sessionTranscript: sessionTranscript)
//                case .jwtType(.sd_jwt):
//                    throw PresentationSession.makeError(str: "SD-JWT not yet implemented")
                default:
                    throw PresentationSession.makeError(str: "No format indication found")
                }
            }
            let encodedDocuments = try presentedDocuments.map { try $0.encode() }
            
            switch encodedDocuments.count {
            case 0: throw PresentationSession.makeError(str: "Could not prepare documents to be sent")
            case 1:
                let document = encodedDocuments[0]
                let presentationSubmission = PresentationSubmission(id: UUID().uuidString,
                                                                    definitionID: pd.id,
                                                                    descriptorMap: [document.descriptorMapEntry])
                return .vpToken(vpToken: encodedDocuments[0].encodedDocument,
                                presentationSubmission: presentationSubmission)
            default:
                let descriptorMap = encodedDocuments.map(\.descriptorMapEntry)
                // TODO: Correct the path of each descriptor map to link to the correct document (e.g. $ -> $[index])
                let presentationSubmission = PresentationSubmission(id: UUID().uuidString,
                                                                    definitionID: pd.id,
                                                                    descriptorMap: descriptorMap)
                return .vpToken(vpToken: .generic("[\(encodedDocuments.map(\.encodedDocument))]"),
                                presentationSubmission: presentationSubmission)
            }
        case .denied:
            return .negative(message: "Rejected")
        }
    }
    
    /// Send response with document payload via openid4vp
    ///
    /// - Parameters:
    ///   - response: Either .accepted(itemsToSend) or .denied.
    /// - Returns: Optionally the URL the user should be redirected to
    public func sendResponse(_ response: PresentationResponse) async throws -> URL? {
        guard let pd = presentationDefinition, let resolved = resolvedRequestData else {
            throw PresentationSession.makeError(str: "Unexpected error")
        }
        
        let consent = try consentForResponse(response, presentationDefinition: pd, walletConfiguration: walletConfiguration)
        
        let response = try AuthorizationResponse(
            resolvedRequest: resolved,
            consent: consent,
            walletOpenId4VPConfig: getWalletConf(verifierApiUrl: openId4VpVerifierApiUri,
            verifierLegalName: openId4VpVerifierLegalName)
        )
        
        let result = try await siopOpenId4Vp.dispatch(response: response)
        switch result {
        case .accepted(let redirectURI):
            logger.info("Dispatch accepted, return url: \(redirectURI?.absoluteString ?? "")")
            return redirectURI
        case .rejected(let reason):
            logger.info("Dispatch rejected, reason: \(reason)")
            throw PresentationSession.makeError(str: reason)
        }
    }
	
	lazy var chainVerifier: CertificateTrust = { [weak self] certificates in
		let chainVerifier = X509CertificateChainVerifier()
		let verified = try? chainVerifier.verifyCertificateChain(base64Certificates: certificates)
		var result = chainVerifier.isChainTrustResultSuccesful(verified ?? .failure)
		guard let self, let b64cert = certificates.first, let data = Data(base64Encoded: b64cert), let cert = SecCertificateCreateWithData(nil, data as CFData), let x509 = try? X509.Certificate(derEncoded: [UInt8](data)) else { return result }
		self.readerCertificateIssuer = x509.subject.description
		let (isValid, validationMessages, _) = SecurityHelpers.isMdocCertificateValid(secCert: cert, usage: .mdocReaderAuth, rootCerts: state.iaca)
		self.readerAuthValidated = isValid
		self.readerCertificateValidationMessage = validationMessages.joined(separator: "\n")
		return result
	}
	
	/// OpenId4VP wallet configuration
	func getWalletConf(verifierApiUrl: String?, verifierLegalName: String?) -> WalletOpenId4VPConfiguration? {
		guard let rsaPrivateKey = try? KeyController.generateRSAPrivateKey(), let privateKey = try? KeyController.generateECDHPrivateKey(),
					let rsaPublicKey = try? KeyController.generateRSAPublicKey(from: rsaPrivateKey) else { return nil }
		guard let rsaJWK = try? RSAPublicKey(publicKey: rsaPublicKey, additionalParameters: ["use": "sig", "kid": UUID().uuidString, "alg": "RS256"]) else { return nil }
		guard let keySet = try? WebKeySet(jwk: rsaJWK) else { return nil }
		var supportedClientIdSchemes: [SupportedClientIdScheme] = [.x509SanUri(trust: chainVerifier), .x509SanDns(trust: chainVerifier)]
		if let verifierApiUrl, let verifierLegalName {
			let verifierMetaData = PreregisteredClient(clientId: "Verifier", legalName: verifierLegalName, jarSigningAlg: JWSAlgorithm(.RS256), jwkSetSource: WebKeySource.fetchByReference(url: URL(string: "\(verifierApiUrl)/wallet/public-keys.json")!))
			supportedClientIdSchemes += [.preregistered(clients: [verifierMetaData.clientId: verifierMetaData])]
	  }
<<<<<<< HEAD
		let res = WalletOpenId4VPConfiguration(subjectSyntaxTypesSupported: [.decentralizedIdentifier, .jwkThumbprint], preferredSubjectSyntaxType: .jwkThumbprint, decentralizedIdentifier: try! DecentralizedIdentifier(rawValue: "did:example:123"), signingKey: privateKey, signingKeySet: keySet, supportedClientIdSchemes: supportedClientIdSchemes, vpFormatsSupported: []) // TODO: Fill vpFormatsSupported
=======
		let res = WalletOpenId4VPConfiguration(subjectSyntaxTypesSupported: [.decentralizedIdentifier, .jwkThumbprint], preferredSubjectSyntaxType: .jwkThumbprint, decentralizedIdentifier: try! DecentralizedIdentifier(rawValue: "did:example:123"), signingKey: privateKey, signingKeySet: keySet, supportedClientIdSchemes: supportedClientIdSchemes, vpFormatsSupported: [], session: urlSession)
>>>>>>> 52fa378a
		return res
	}
	
}
<|MERGE_RESOLUTION|>--- conflicted
+++ resolved
@@ -52,36 +52,15 @@
 	var readerAuthValidated: Bool = false
 	var readerCertificateIssuer: String?
 	var readerCertificateValidationMessage: String?
-<<<<<<< HEAD
-    
-    init(state: MDocPresentationState, openId4VpVerifierApiUri: String?, openId4VpVerifierLegalName: String?) throws {
+    var urlSession: URLSession
+
+    init(state: MDocPresentationState, openId4VpVerifierApiUri: String?, openId4VpVerifierLegalName: String?, urlSession: URLSession) throws {
         self.state = state
         self.flow = .openID4VPOverHTTP
         self.openId4VpVerifierApiUri = openId4VpVerifierApiUri
 		self.openId4VpVerifierLegalName = openId4VpVerifierLegalName
-    }
-=======
-	var mdocGeneratedNonce: String!
-	var sessionTranscript: SessionTranscript!
-	var eReaderPub: CoseKey?
-	var urlSession: URLSession
-	public var flow: FlowType
-
-	public init(parameters: [String: Any], qrCode: Data, openId4VpVerifierApiUri: String?, openId4VpVerifierLegalName: String?, urlSession: URLSession) throws {
-		self.flow = .openid4vp(qrCode: qrCode)
-		guard let (docs, devicePrivateKeys, iaca, dauthMethod) = MdocHelpers.initializeData(parameters: parameters) else {
-			throw PresentationSession.makeError(str: "MDOC_DATA_NOT_AVAILABLE")
-		}
-		self.docs = docs; self.devicePrivateKeys = devicePrivateKeys; self.iaca = iaca; self.dauthMethod = dauthMethod
-		guard let openid4VPlink = String(data: qrCode, encoding: .utf8) else {
-			throw PresentationSession.makeError(str: "QR_DATA_MALFORMED")
-		}
-		self.openid4VPlink = openid4VPlink
-		self.openId4VpVerifierApiUri = openId4VpVerifierApiUri
-		self.openId4VpVerifierLegalName = openId4VpVerifierLegalName
-		self.urlSession = urlSession
-	}
->>>>>>> 52fa378a
+        self.urlSession = urlSession
+    }
 	
 	public func startQrEngagement() async throws -> String? { nil }
     
@@ -249,13 +228,9 @@
 		if let verifierApiUrl, let verifierLegalName {
 			let verifierMetaData = PreregisteredClient(clientId: "Verifier", legalName: verifierLegalName, jarSigningAlg: JWSAlgorithm(.RS256), jwkSetSource: WebKeySource.fetchByReference(url: URL(string: "\(verifierApiUrl)/wallet/public-keys.json")!))
 			supportedClientIdSchemes += [.preregistered(clients: [verifierMetaData.clientId: verifierMetaData])]
-	  }
-<<<<<<< HEAD
-		let res = WalletOpenId4VPConfiguration(subjectSyntaxTypesSupported: [.decentralizedIdentifier, .jwkThumbprint], preferredSubjectSyntaxType: .jwkThumbprint, decentralizedIdentifier: try! DecentralizedIdentifier(rawValue: "did:example:123"), signingKey: privateKey, signingKeySet: keySet, supportedClientIdSchemes: supportedClientIdSchemes, vpFormatsSupported: []) // TODO: Fill vpFormatsSupported
-=======
-		let res = WalletOpenId4VPConfiguration(subjectSyntaxTypesSupported: [.decentralizedIdentifier, .jwkThumbprint], preferredSubjectSyntaxType: .jwkThumbprint, decentralizedIdentifier: try! DecentralizedIdentifier(rawValue: "did:example:123"), signingKey: privateKey, signingKeySet: keySet, supportedClientIdSchemes: supportedClientIdSchemes, vpFormatsSupported: [], session: urlSession)
->>>>>>> 52fa378a
-		return res
+        }
+        let res = WalletOpenId4VPConfiguration(subjectSyntaxTypesSupported: [.decentralizedIdentifier, .jwkThumbprint], preferredSubjectSyntaxType: .jwkThumbprint, decentralizedIdentifier: try! DecentralizedIdentifier(rawValue: "did:example:123"), signingKey: privateKey, signingKeySet: keySet, supportedClientIdSchemes: supportedClientIdSchemes, vpFormatsSupported: [], session: urlSession) // TODO: Fill vpFormatsSupported
+        return res
 	}
 	
 }
